--- conflicted
+++ resolved
@@ -1,10 +1,6 @@
 [project]
 name = "experiment-tracker"
-<<<<<<< HEAD
-version = "0.1.0"
-=======
 version = "1.0.0"
->>>>>>> fc14d285
 description = "Add your description here"
 readme = "README.md"
 authors = [
